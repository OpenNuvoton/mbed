/* Copyright (c) 2010-2011 mbed.org, MIT License
*
* Permission is hereby granted, free of charge, to any person obtaining a copy of this software
* and associated documentation files (the "Software"), to deal in the Software without
* restriction, including without limitation the rights to use, copy, modify, merge, publish,
* distribute, sublicense, and/or sell copies of the Software, and to permit persons to whom the
* Software is furnished to do so, subject to the following conditions:
*
* The above copyright notice and this permission notice shall be included in all copies or
* substantial portions of the Software.
*
* THE SOFTWARE IS PROVIDED "AS IS", WITHOUT WARRANTY OF ANY KIND, EXPRESS OR IMPLIED, INCLUDING
* BUT NOT LIMITED TO THE WARRANTIES OF MERCHANTABILITY, FITNESS FOR A PARTICULAR PURPOSE AND
* NONINFRINGEMENT. IN NO EVENT SHALL THE AUTHORS OR COPYRIGHT HOLDERS BE LIABLE FOR ANY CLAIM,
* DAMAGES OR OTHER LIABILITY, WHETHER IN AN ACTION OF CONTRACT, TORT OR OTHERWISE, ARISING FROM,
* OUT OF OR IN CONNECTION WITH THE SOFTWARE OR THE USE OR OTHER DEALINGS IN THE SOFTWARE.
*/

<<<<<<< HEAD
#if defined(TARGET_KL25Z) | defined(TARGET_KL43Z) | defined(TARGET_KL46Z) | defined(TARGET_K20D50M) | defined(TARGET_K64F)
=======
#if defined(TARGET_KL25Z) | defined(TARGET_KL46Z) | defined(TARGET_K20D50M) | defined(TARGET_K64F) | defined(TARGET_K22F)
>>>>>>> 10156c50

#include "USBHAL.h"

USBHAL * USBHAL::instance;

static volatile int epComplete = 0;

// Convert physical endpoint number to register bit
#define EP(endpoint) (1<<(endpoint))

// Convert physical to logical
#define PHY_TO_LOG(endpoint)    ((endpoint)>>1)

// Get endpoint direction
#define IN_EP(endpoint)     ((endpoint) & 1U ? true : false)
#define OUT_EP(endpoint)    ((endpoint) & 1U ? false : true)

#define BD_OWN_MASK        (1<<7)
#define BD_DATA01_MASK     (1<<6)
#define BD_KEEP_MASK       (1<<5)
#define BD_NINC_MASK       (1<<4)
#define BD_DTS_MASK        (1<<3)
#define BD_STALL_MASK      (1<<2)

#define TX    1
#define RX    0
#define ODD   0
#define EVEN  1
// this macro waits a physical endpoint number
#define EP_BDT_IDX(ep, dir, odd) (((ep * 4) + (2 * dir) + (1 *  odd)))

#define SETUP_TOKEN    0x0D
#define IN_TOKEN       0x09
#define OUT_TOKEN      0x01
#define TOK_PID(idx)   ((bdt[idx].info >> 2) & 0x0F)

// for each endpt: 8 bytes
typedef struct BDT {
    uint8_t   info;       // BD[0:7]
    uint8_t   dummy;      // RSVD: BD[8:15]
    uint16_t  byte_count; // BD[16:32]
    uint32_t  address;    // Addr
} BDT;


// there are:
//    * 16 bidirectionnal endpt -> 32 physical endpt
//    * as there are ODD and EVEN buffer -> 32*2 bdt
__attribute__((__aligned__(512))) BDT bdt[NUMBER_OF_PHYSICAL_ENDPOINTS * 2];
uint8_t * endpoint_buffer[(NUMBER_OF_PHYSICAL_ENDPOINTS - 2) * 2];
uint8_t * endpoint_buffer_iso[2*2];

static uint8_t set_addr = 0;
static uint8_t addr = 0;

static uint32_t Data1  = 0x55555555;

static uint32_t frameNumber() {
    return((USB0->FRMNUML | (USB0->FRMNUMH << 8)) & 0x07FF);
}

uint32_t USBHAL::endpointReadcore(uint8_t endpoint, uint8_t *buffer) {
    return 0;
}

USBHAL::USBHAL(void) {
    // Disable IRQ
    NVIC_DisableIRQ(USB0_IRQn);

#if defined(TARGET_K64F)
    MPU->CESR=0;
#endif
    // fill in callback array
    epCallback[0] = &USBHAL::EP1_OUT_callback;
    epCallback[1] = &USBHAL::EP1_IN_callback;
    epCallback[2] = &USBHAL::EP2_OUT_callback;
    epCallback[3] = &USBHAL::EP2_IN_callback;
    epCallback[4] = &USBHAL::EP3_OUT_callback;
    epCallback[5] = &USBHAL::EP3_IN_callback;
    epCallback[6] = &USBHAL::EP4_OUT_callback;
    epCallback[7] = &USBHAL::EP4_IN_callback;
    epCallback[8] = &USBHAL::EP5_OUT_callback;
    epCallback[9] = &USBHAL::EP5_IN_callback;
    epCallback[10] = &USBHAL::EP6_OUT_callback;
    epCallback[11] = &USBHAL::EP6_IN_callback;
    epCallback[12] = &USBHAL::EP7_OUT_callback;
    epCallback[13] = &USBHAL::EP7_IN_callback;
    epCallback[14] = &USBHAL::EP8_OUT_callback;
    epCallback[15] = &USBHAL::EP8_IN_callback;
    epCallback[16] = &USBHAL::EP9_OUT_callback;
    epCallback[17] = &USBHAL::EP9_IN_callback;
    epCallback[18] = &USBHAL::EP10_OUT_callback;
    epCallback[19] = &USBHAL::EP10_IN_callback;
    epCallback[20] = &USBHAL::EP11_OUT_callback;
    epCallback[21] = &USBHAL::EP11_IN_callback;
    epCallback[22] = &USBHAL::EP12_OUT_callback;
    epCallback[23] = &USBHAL::EP12_IN_callback;
    epCallback[24] = &USBHAL::EP13_OUT_callback;
    epCallback[25] = &USBHAL::EP13_IN_callback;
    epCallback[26] = &USBHAL::EP14_OUT_callback;
    epCallback[27] = &USBHAL::EP14_IN_callback;
    epCallback[28] = &USBHAL::EP15_OUT_callback;
    epCallback[29] = &USBHAL::EP15_IN_callback;

<<<<<<< HEAD
#if defined(TARGET_KL43Z)
    // enable USBFS clock
    SIM->SCGC4 |= SIM_SCGC4_USBFS_MASK;

    // enable the IRC48M clock
    USB0->CLK_RECOVER_IRC_EN |= USB_CLK_RECOVER_IRC_EN_IRC_EN_MASK;

    // enable the USB clock recovery tuning
    USB0->CLK_RECOVER_CTRL |= USB_CLK_RECOVER_CTRL_CLOCK_RECOVER_EN_MASK;

    // choose usb src clock
    SIM->SOPT2 |= SIM_SOPT2_USBSRC_MASK;
#else
=======
>>>>>>> 10156c50
    // choose usb src as PLL
    SIM->SOPT2 &= ~SIM_SOPT2_PLLFLLSEL_MASK;
    SIM->SOPT2 |= (SIM_SOPT2_USBSRC_MASK | (1 << SIM_SOPT2_PLLFLLSEL_SHIFT));

    // enable OTG clock
    SIM->SCGC4 |= SIM_SCGC4_USBOTG_MASK;
#endif

    // Attach IRQ
    instance = this;
    NVIC_SetVector(USB0_IRQn, (uint32_t)&_usbisr);
    NVIC_EnableIRQ(USB0_IRQn);

    // USB Module Configuration
    // Reset USB Module
    USB0->USBTRC0 |= USB_USBTRC0_USBRESET_MASK;
    while(USB0->USBTRC0 & USB_USBTRC0_USBRESET_MASK);

    // Set BDT Base Register
    USB0->BDTPAGE1 = (uint8_t)((uint32_t)bdt>>8);
    USB0->BDTPAGE2 = (uint8_t)((uint32_t)bdt>>16);
    USB0->BDTPAGE3 = (uint8_t)((uint32_t)bdt>>24);

    // Clear interrupt flag
    USB0->ISTAT = 0xff;

    // USB Interrupt Enablers
    USB0->INTEN |= USB_INTEN_TOKDNEEN_MASK |
                   USB_INTEN_SOFTOKEN_MASK |
                   USB_INTEN_ERROREN_MASK  |
                   USB_INTEN_USBRSTEN_MASK;

    // Disable weak pull downs
    USB0->USBCTRL &= ~(USB_USBCTRL_PDE_MASK | USB_USBCTRL_SUSP_MASK);

    USB0->USBTRC0 |= 0x40;
}

USBHAL::~USBHAL(void) { }

void USBHAL::connect(void) {
    // enable USB
    USB0->CTL |= USB_CTL_USBENSOFEN_MASK;
    // Pull up enable
    USB0->CONTROL |= USB_CONTROL_DPPULLUPNONOTG_MASK;
}

void USBHAL::disconnect(void) {
    // disable USB
    USB0->CTL &= ~USB_CTL_USBENSOFEN_MASK;
    // Pull up disable
    USB0->CONTROL &= ~USB_CONTROL_DPPULLUPNONOTG_MASK;

    //Free buffers if required:
    for (int i = 0; i<(NUMBER_OF_PHYSICAL_ENDPOINTS - 2) * 2; i++) {
        free(endpoint_buffer[i]);
        endpoint_buffer[i] = NULL;
    }
    free(endpoint_buffer_iso[2]);
    endpoint_buffer_iso[2] = NULL;
    free(endpoint_buffer_iso[0]);
    endpoint_buffer_iso[0] = NULL;
}

void USBHAL::configureDevice(void) {
    // not needed
}

void USBHAL::unconfigureDevice(void) {
    // not needed
}

void USBHAL::setAddress(uint8_t address) {
    // we don't set the address now otherwise the usb controller does not ack
    // we set a flag instead
    // see usbisr when an IN token is received
    set_addr = 1;
    addr = address;
}

bool USBHAL::realiseEndpoint(uint8_t endpoint, uint32_t maxPacket, uint32_t flags) {
    uint32_t handshake_flag = 0;
    uint8_t * buf;

    if (endpoint > NUMBER_OF_PHYSICAL_ENDPOINTS - 1) {
        return false;
    }

    uint32_t log_endpoint = PHY_TO_LOG(endpoint);

    if ((flags & ISOCHRONOUS) == 0) {
        handshake_flag = USB_ENDPT_EPHSHK_MASK;
        if (IN_EP(endpoint)) {
            if (endpoint_buffer[EP_BDT_IDX(log_endpoint, TX, ODD)] == NULL)
                endpoint_buffer[EP_BDT_IDX(log_endpoint, TX, ODD)] = (uint8_t *) malloc (64*2);
            buf = &endpoint_buffer[EP_BDT_IDX(log_endpoint, TX, ODD)][0];
        } else {
            if (endpoint_buffer[EP_BDT_IDX(log_endpoint, RX, ODD)] == NULL)
                endpoint_buffer[EP_BDT_IDX(log_endpoint, RX, ODD)] = (uint8_t *) malloc (64*2);
            buf = &endpoint_buffer[EP_BDT_IDX(log_endpoint, RX, ODD)][0];
        }
    } else {
        if (IN_EP(endpoint)) {
            if (endpoint_buffer_iso[2] == NULL)
                endpoint_buffer_iso[2] = (uint8_t *) malloc (1023*2);
            buf = &endpoint_buffer_iso[2][0];
        } else {
            if (endpoint_buffer_iso[0] == NULL)
                endpoint_buffer_iso[0] = (uint8_t *) malloc (1023*2);
            buf = &endpoint_buffer_iso[0][0];
        }
    }

    // IN endpt -> device to host (TX)
    if (IN_EP(endpoint)) {
        USB0->ENDPOINT[log_endpoint].ENDPT |= handshake_flag |        // ep handshaking (not if iso endpoint)
                                              USB_ENDPT_EPTXEN_MASK;  // en TX (IN) tran
        bdt[EP_BDT_IDX(log_endpoint, TX, ODD )].address = (uint32_t) buf;
        bdt[EP_BDT_IDX(log_endpoint, TX, EVEN)].address = 0;
    }
    // OUT endpt -> host to device (RX)
    else {
        USB0->ENDPOINT[log_endpoint].ENDPT |= handshake_flag |        // ep handshaking (not if iso endpoint)
                                              USB_ENDPT_EPRXEN_MASK;  // en RX (OUT) tran.
        bdt[EP_BDT_IDX(log_endpoint, RX, ODD )].byte_count = maxPacket;
        bdt[EP_BDT_IDX(log_endpoint, RX, ODD )].address    = (uint32_t) buf;
        bdt[EP_BDT_IDX(log_endpoint, RX, ODD )].info       = BD_OWN_MASK | BD_DTS_MASK;
        bdt[EP_BDT_IDX(log_endpoint, RX, EVEN)].info       = 0;
    }

    Data1 |= (1 << endpoint);

    return true;
}

// read setup packet
void USBHAL::EP0setup(uint8_t *buffer) {
    uint32_t sz;
    endpointReadResult(EP0OUT, buffer, &sz);
}

void USBHAL::EP0readStage(void) {
    Data1 &= ~1UL;  // set DATA0
    bdt[0].info = (BD_DTS_MASK | BD_OWN_MASK);
}

void USBHAL::EP0read(void) {
    uint32_t idx = EP_BDT_IDX(PHY_TO_LOG(EP0OUT), RX, 0);
    bdt[idx].byte_count = MAX_PACKET_SIZE_EP0;
}

uint32_t USBHAL::EP0getReadResult(uint8_t *buffer) {
    uint32_t sz;
    endpointReadResult(EP0OUT, buffer, &sz);
    return sz;
}

void USBHAL::EP0write(uint8_t *buffer, uint32_t size) {
    endpointWrite(EP0IN, buffer, size);
}

void USBHAL::EP0getWriteResult(void) {
}

void USBHAL::EP0stall(void) {
    stallEndpoint(EP0OUT);
}

EP_STATUS USBHAL::endpointRead(uint8_t endpoint, uint32_t maximumSize) {
    endpoint = PHY_TO_LOG(endpoint);
    uint32_t idx = EP_BDT_IDX(endpoint, RX, 0);
    bdt[idx].byte_count = maximumSize;
    return EP_PENDING;
}

EP_STATUS USBHAL::endpointReadResult(uint8_t endpoint, uint8_t * buffer, uint32_t *bytesRead) {
    uint32_t n, sz, idx, setup = 0;
    uint8_t not_iso;
    uint8_t * ep_buf;

    uint32_t log_endpoint = PHY_TO_LOG(endpoint);

    if (endpoint > NUMBER_OF_PHYSICAL_ENDPOINTS - 1) {
        return EP_INVALID;
    }

    // if read on a IN endpoint -> error
    if (IN_EP(endpoint)) {
        return EP_INVALID;
    }

    idx = EP_BDT_IDX(log_endpoint, RX, 0);
    sz  = bdt[idx].byte_count;
    not_iso = USB0->ENDPOINT[log_endpoint].ENDPT & USB_ENDPT_EPHSHK_MASK;

    //for isochronous endpoint, we don't wait an interrupt
    if ((log_endpoint != 0) && not_iso && !(epComplete & EP(endpoint))) {
        return EP_PENDING;
    }

    if ((log_endpoint == 0) && (TOK_PID(idx) == SETUP_TOKEN)) {
        setup = 1;
    }

    // non iso endpoint
    if (not_iso) {
        ep_buf = endpoint_buffer[idx];
    } else {
        ep_buf = endpoint_buffer_iso[0];
    }

    for (n = 0; n < sz; n++) {
        buffer[n] = ep_buf[n];
    }

    if (((Data1 >> endpoint) & 1) == ((bdt[idx].info >> 6) & 1)) {
        if (setup && (buffer[6] == 0))  // if no setup data stage,
            Data1 &= ~1UL;              // set DATA0
        else
            Data1 ^= (1 << endpoint);
    }

    if (((Data1 >> endpoint) & 1)) {
        bdt[idx].info = BD_DTS_MASK | BD_DATA01_MASK | BD_OWN_MASK;
    }
    else {
        bdt[idx].info = BD_DTS_MASK | BD_OWN_MASK;
    }

    USB0->CTL &= ~USB_CTL_TXSUSPENDTOKENBUSY_MASK;
    *bytesRead = sz;

    epComplete &= ~EP(endpoint);
    return EP_COMPLETED;
}

EP_STATUS USBHAL::endpointWrite(uint8_t endpoint, uint8_t *data, uint32_t size) {
    uint32_t idx, n;
    uint8_t * ep_buf;

    if (endpoint > NUMBER_OF_PHYSICAL_ENDPOINTS - 1) {
        return EP_INVALID;
    }

    // if write on a OUT endpoint -> error
    if (OUT_EP(endpoint)) {
        return EP_INVALID;
    }

    idx = EP_BDT_IDX(PHY_TO_LOG(endpoint), TX, 0);
    bdt[idx].byte_count = size;


    // non iso endpoint
    if (USB0->ENDPOINT[PHY_TO_LOG(endpoint)].ENDPT & USB_ENDPT_EPHSHK_MASK) {
        ep_buf = endpoint_buffer[idx];
    } else {
        ep_buf = endpoint_buffer_iso[2];
    }

    for (n = 0; n < size; n++) {
        ep_buf[n] = data[n];
    }

    if ((Data1 >> endpoint) & 1) {
        bdt[idx].info = BD_OWN_MASK | BD_DTS_MASK;
    } else {
        bdt[idx].info = BD_OWN_MASK | BD_DTS_MASK | BD_DATA01_MASK;
    }

    Data1 ^= (1 << endpoint);

    return EP_PENDING;
}

EP_STATUS USBHAL::endpointWriteResult(uint8_t endpoint) {
    if (epComplete & EP(endpoint)) {
        epComplete &= ~EP(endpoint);
        return EP_COMPLETED;
    }

    return EP_PENDING;
}

void USBHAL::stallEndpoint(uint8_t endpoint) {
    USB0->ENDPOINT[PHY_TO_LOG(endpoint)].ENDPT |= USB_ENDPT_EPSTALL_MASK;
}

void USBHAL::unstallEndpoint(uint8_t endpoint) {
    USB0->ENDPOINT[PHY_TO_LOG(endpoint)].ENDPT &= ~USB_ENDPT_EPSTALL_MASK;
}

bool USBHAL::getEndpointStallState(uint8_t endpoint) {
    uint8_t stall = (USB0->ENDPOINT[PHY_TO_LOG(endpoint)].ENDPT & USB_ENDPT_EPSTALL_MASK);
    return (stall) ? true : false;
}

void USBHAL::remoteWakeup(void) {
    // [TODO]
}


void USBHAL::_usbisr(void) {
    instance->usbisr();
}


void USBHAL::usbisr(void) {
    uint8_t i;
    uint8_t istat = USB0->ISTAT;

    // reset interrupt
    if (istat & USB_ISTAT_USBRST_MASK) {
        // disable all endpt
        for(i = 0; i < 16; i++) {
            USB0->ENDPOINT[i].ENDPT = 0x00;
        }

        // enable control endpoint
        realiseEndpoint(EP0OUT, MAX_PACKET_SIZE_EP0, 0);
        realiseEndpoint(EP0IN, MAX_PACKET_SIZE_EP0, 0);

        Data1 = 0x55555555;
        USB0->CTL |=  USB_CTL_ODDRST_MASK;

        USB0->ISTAT   =  0xFF;  // clear all interrupt status flags
        USB0->ERRSTAT =  0xFF;  // clear all error flags
        USB0->ERREN   =  0xFF;  // enable error interrupt sources
        USB0->ADDR    =  0x00;  // set default address

        return;
    }

    // resume interrupt
    if (istat & USB_ISTAT_RESUME_MASK) {
        USB0->ISTAT = USB_ISTAT_RESUME_MASK;
    }

    // SOF interrupt
    if (istat & USB_ISTAT_SOFTOK_MASK) {
        USB0->ISTAT = USB_ISTAT_SOFTOK_MASK;
        // SOF event, read frame number
        SOF(frameNumber());
    }

    // stall interrupt
    if (istat & 1<<7) {
        if (USB0->ENDPOINT[0].ENDPT & USB_ENDPT_EPSTALL_MASK)
            USB0->ENDPOINT[0].ENDPT &= ~USB_ENDPT_EPSTALL_MASK;
        USB0->ISTAT |= USB_ISTAT_STALL_MASK;
    }

    // token interrupt
    if (istat & 1<<3) {
        uint32_t num  = (USB0->STAT >> 4) & 0x0F;
        uint32_t dir  = (USB0->STAT >> 3) & 0x01;
        uint32_t ev_odd = (USB0->STAT >> 2) & 0x01;

        // setup packet
        if ((num == 0) && (TOK_PID((EP_BDT_IDX(num, dir, ev_odd))) == SETUP_TOKEN)) {
            Data1 &= ~0x02;
            bdt[EP_BDT_IDX(0, TX, EVEN)].info &= ~BD_OWN_MASK;
            bdt[EP_BDT_IDX(0, TX, ODD)].info  &= ~BD_OWN_MASK;

            // EP0 SETUP event (SETUP data received)
            EP0setupCallback();

        } else {
            // OUT packet
            if (TOK_PID((EP_BDT_IDX(num, dir, ev_odd))) == OUT_TOKEN) {
                if (num == 0)
                    EP0out();
                else {
                    epComplete |= (1 << EP(num));
                    if ((instance->*(epCallback[EP(num) - 2]))()) {
                        epComplete &= ~(1 << EP(num));
                    }
                }
            }

            // IN packet
            if (TOK_PID((EP_BDT_IDX(num, dir, ev_odd))) == IN_TOKEN) {
                if (num == 0) {
                    EP0in();
                    if (set_addr == 1) {
                        USB0->ADDR = addr & 0x7F;
                        set_addr = 0;
                    }
                }
                else {
                    epComplete |= (1 << (EP(num) + 1));
                    if ((instance->*(epCallback[EP(num) + 1 - 2]))()) {
                        epComplete &= ~(1 << (EP(num) + 1));
                    }
                }
            }
        }

        USB0->ISTAT = USB_ISTAT_TOKDNE_MASK;
    }

    // sleep interrupt
    if (istat & 1<<4) {
        USB0->ISTAT |= USB_ISTAT_SLEEP_MASK;
    }

    // error interrupt
    if (istat & USB_ISTAT_ERROR_MASK) {
        USB0->ERRSTAT = 0xFF;
        USB0->ISTAT |= USB_ISTAT_ERROR_MASK;
    }
}


#endif<|MERGE_RESOLUTION|>--- conflicted
+++ resolved
@@ -16,11 +16,7 @@
 * OUT OF OR IN CONNECTION WITH THE SOFTWARE OR THE USE OR OTHER DEALINGS IN THE SOFTWARE.
 */
 
-<<<<<<< HEAD
-#if defined(TARGET_KL25Z) | defined(TARGET_KL43Z) | defined(TARGET_KL46Z) | defined(TARGET_K20D50M) | defined(TARGET_K64F)
-=======
-#if defined(TARGET_KL25Z) | defined(TARGET_KL46Z) | defined(TARGET_K20D50M) | defined(TARGET_K64F) | defined(TARGET_K22F)
->>>>>>> 10156c50
+#if defined(TARGET_KL25Z) | defined(TARGET_KL43Z) | defined(TARGET_KL46Z) | defined(TARGET_K20D50M) | defined(TARGET_K64F) | defined(TARGET_K22F)
 
 #include "USBHAL.h"
 
@@ -125,7 +121,6 @@
     epCallback[28] = &USBHAL::EP15_OUT_callback;
     epCallback[29] = &USBHAL::EP15_IN_callback;
 
-<<<<<<< HEAD
 #if defined(TARGET_KL43Z)
     // enable USBFS clock
     SIM->SCGC4 |= SIM_SCGC4_USBFS_MASK;
@@ -139,8 +134,6 @@
     // choose usb src clock
     SIM->SOPT2 |= SIM_SOPT2_USBSRC_MASK;
 #else
-=======
->>>>>>> 10156c50
     // choose usb src as PLL
     SIM->SOPT2 &= ~SIM_SOPT2_PLLFLLSEL_MASK;
     SIM->SOPT2 |= (SIM_SOPT2_USBSRC_MASK | (1 << SIM_SOPT2_PLLFLLSEL_SHIFT));
