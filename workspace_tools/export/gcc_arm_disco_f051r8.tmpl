--- conflicted
+++ resolved
@@ -24,11 +24,7 @@
 CC_FLAGS += -MMD -MP
 CC_SYMBOLS = {% for s in symbols %}-D{{s}} {% endfor %}
 
-<<<<<<< HEAD
-LD_FLAGS = $(CPU) -Wl,--gc-sections --specs=nano.specs
-=======
-LD_FLAGS = -mcpu=cortex-m0 -mthumb -Wl,--gc-sections --specs=nano.specs -Wl,--wrap,main
->>>>>>> 1cde3b38
+LD_FLAGS = $(CPU) -Wl,--gc-sections --specs=nano.specs -Wl,--wrap,main
 #LD_FLAGS += -u _printf_float -u _scanf_float
 LD_FLAGS += -Wl,-Map=$(PROJECT).map,--cref
 LD_SYS_LIBS = -lstdc++ -lsupc++ -lm -lc -lgcc -lnosys
