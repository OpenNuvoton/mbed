#! /usr/bin/env python
"""
mbed SDK
Copyright (c) 2011-2013 ARM Limited

Licensed under the Apache License, Version 2.0 (the "License");
you may not use this file except in compliance with the License.
You may obtain a copy of the License at

    http://www.apache.org/licenses/LICENSE-2.0

Unless required by applicable law or agreed to in writing, software
distributed under the License is distributed on an "AS IS" BASIS,
WITHOUT WARRANTIES OR CONDITIONS OF ANY KIND, either express or implied.
See the License for the specific language governing permissions and
limitations under the License.
"""
import sys
from time import time
from os.path import join, abspath, dirname
from optparse import OptionParser

# Be sure that the tools directory is in the search path
ROOT = abspath(join(dirname(__file__), ".."))
sys.path.insert(0, ROOT)

from workspace_tools.build_api import build_mbed_libs
from workspace_tools.build_api import write_build_report
from workspace_tools.targets import TARGET_MAP

OFFICIAL_MBED_LIBRARY_BUILD = (
    ('LPC11U24',     ('ARM', 'uARM', 'GCC_ARM', 'IAR')),
    ('LPC1768',      ('ARM', 'GCC_ARM', 'GCC_CR', 'GCC_CS', 'IAR')),
    ('UBLOX_C027',   ('ARM', 'GCC_ARM', 'GCC_CR', 'GCC_CS', 'IAR')),
    ('ARCH_PRO',     ('ARM', 'GCC_ARM', 'GCC_CR', 'GCC_CS', 'IAR')),
    ('LPC2368',      ('ARM', 'GCC_ARM')),
    ('LPC2460',      ('GCC_ARM',)),
    ('LPC812',       ('uARM','IAR')),
    ('LPC824',       ('uARM', 'GCC_ARM', 'IAR', 'GCC_CR')),
    ('SSCI824',      ('uARM','GCC_ARM')),
    ('LPC1347',      ('ARM','IAR')),
    ('LPC4088',      ('ARM', 'GCC_ARM', 'GCC_CR', 'IAR')),
    ('LPC4088_DM',   ('ARM', 'GCC_ARM', 'GCC_CR', 'IAR')),
    ('LPC1114',      ('uARM','GCC_ARM', 'GCC_CR', 'IAR')),
    ('LPC11U35_401', ('ARM', 'uARM','GCC_ARM','GCC_CR', 'IAR')),
    ('LPC11U35_501', ('ARM', 'uARM','GCC_ARM','GCC_CR', 'IAR')),
    ('LPC1549',      ('uARM','GCC_ARM','GCC_CR', 'IAR')),
    ('XADOW_M0',     ('ARM', 'uARM','GCC_ARM','GCC_CR')),
    ('ARCH_GPRS',    ('ARM', 'uARM', 'GCC_ARM', 'GCC_CR', 'IAR')),
    ('LPC4337',      ('ARM',)),
<<<<<<< HEAD
    ('LPC11U37H_401', ('ARM', 'uARM','GCC_ARM','GCC_CR')),
=======
    ('LPC11U37H_401', ('ARM', 'uARM','GCC_ARM','GCC_CR', 'IAR')),
    ('MICRONFCBOARD', ('ARM', 'uARM','GCC_ARM')),
>>>>>>> 983fdafb

    ('KL05Z',        ('ARM', 'uARM', 'GCC_ARM', 'IAR')),
    ('KL25Z',        ('ARM', 'GCC_ARM', 'IAR')),
    ('KL43Z',        ('ARM', 'GCC_ARM')),
    ('KL46Z',        ('ARM', 'GCC_ARM', 'IAR')),
    ('K64F',         ('ARM', 'GCC_ARM', 'IAR')),
    ('K22F',         ('ARM', 'GCC_ARM', 'IAR')),
    ('K20D50M',      ('ARM', 'GCC_ARM' , 'IAR')),
    ('TEENSY3_1',      ('ARM', 'GCC_ARM')),

    ('NUCLEO_F030R8', ('ARM', 'uARM', 'IAR', 'GCC_ARM')),
    ('NUCLEO_F070RB', ('ARM', 'uARM', 'IAR', 'GCC_ARM')),
    ('NUCLEO_F072RB', ('ARM', 'uARM', 'IAR', 'GCC_ARM')),
    ('NUCLEO_F091RC', ('ARM', 'uARM', 'IAR', 'GCC_ARM')),
    ('NUCLEO_F103RB', ('ARM', 'uARM', 'IAR', 'GCC_ARM')),
    ('NUCLEO_F302R8', ('ARM', 'uARM', 'IAR', 'GCC_ARM')),
    ('NUCLEO_F303RE', ('ARM', 'uARM', 'IAR')),
    ('NUCLEO_F334R8', ('ARM', 'uARM', 'IAR', 'GCC_ARM')),
    ('NUCLEO_F401RE', ('ARM', 'uARM', 'IAR', 'GCC_ARM')),
    ('NUCLEO_F411RE', ('ARM', 'uARM', 'IAR', 'GCC_ARM')),
    ('NUCLEO_L053R8', ('ARM', 'uARM', 'IAR', 'GCC_ARM')),
    ('NUCLEO_L152RE', ('ARM', 'uARM', 'IAR', 'GCC_ARM')),
    ('MTS_MDOT_F405RG', ('ARM', 'uARM', 'IAR', 'GCC_ARM')),
    ('MTS_MDOT_F411RE', ('ARM', 'uARM', 'IAR', 'GCC_ARM')),
    ('MTS_DRAGONFLY_F411RE', ('ARM', 'uARM', 'IAR', 'GCC_ARM')),
    ('DISCO_L053C8', ('ARM', 'uARM', 'IAR', 'GCC_ARM')),
    ('DISCO_F334C8', ('ARM', 'uARM', 'IAR', 'GCC_ARM')),
#    ('DISCO_F746NG', ('ARM', 'uARM', 'IAR')),

    ('ARCH_MAX',     ('ARM', 'GCC_ARM')),

    ('NRF51822',     ('ARM', 'GCC_ARM', 'IAR')),
    ('NRF51_DK',     ('ARM', 'GCC_ARM', 'IAR')),
    ('NRF51_DONGLE', ('ARM', 'GCC_ARM', 'IAR')),
    ('HRM1017',      ('ARM', 'GCC_ARM', 'IAR')),
    ('ARCH_BLE',     ('ARM', 'GCC_ARM', 'IAR')),
    ('SEEED_TINY_BLE', ('ARM', 'GCC_ARM', 'IAR')),
    ('RBLAB_NRF51822', ('ARM', 'GCC_ARM')),
    ('RBLAB_BLENANO', ('ARM', 'GCC_ARM')),
    ('WALLBOT_BLE',  ('ARM', 'GCC_ARM')),
    ('DELTA_DFCM_NNN40',  ('ARM', 'GCC_ARM')),

    ('LPC11U68',     ('ARM', 'uARM','GCC_ARM','GCC_CR', 'IAR')),
    ('OC_MBUINO',     ('ARM', 'uARM', 'GCC_ARM', 'IAR')),

    ('RZ_A1H'   ,     ('ARM', 'GCC_ARM')),

    ('EFM32ZG_STK3200',     ('GCC_ARM', 'uARM')),
    ('EFM32HG_STK3400',     ('GCC_ARM', 'uARM')),
    ('EFM32LG_STK3600',     ('ARM', 'GCC_ARM', 'uARM')),
    ('EFM32GG_STK3700',     ('ARM', 'GCC_ARM', 'uARM')),
    ('EFM32WG_STK3800',     ('ARM', 'GCC_ARM', 'uARM')),

    ('MAXWSNENV', ('ARM', 'GCC_ARM', 'IAR')),
    ('MAX32600MBED', ('ARM', 'GCC_ARM', 'IAR')),

    ('WIZWIKI_W7500',   ('ARM', 'uARM')),
)


if __name__ == '__main__':
    parser = OptionParser()
    parser.add_option('-o', '--official', dest="official_only", default=False, action="store_true",
                      help="Build using only the official toolchain for each target")
    parser.add_option("-j", "--jobs", type="int", dest="jobs",
                      default=1, help="Number of concurrent jobs (default 1). Use 0 for auto based on host machine's number of CPUs")
    parser.add_option("-v", "--verbose", action="store_true", dest="verbose",
                      default=False, help="Verbose diagnostic output")
    parser.add_option("-t", "--toolchains", dest="toolchains", help="Use toolchains names separated by comma")

    parser.add_option("-p", "--platforms", dest="platforms", default="", help="Build only for the platform namesseparated by comma")

    parser.add_option("", "--report-build", dest="report_build_file_name", help="Output the build results to an html file")


    options, args = parser.parse_args()
    start = time()
    failures = []
    successes = []
    skips = []
    build_report = []

    platforms = None
    if options.platforms != "":
        platforms = set(options.platforms.split(","))

    for target_name, toolchain_list in OFFICIAL_MBED_LIBRARY_BUILD:
        if platforms is not None and not target_name in platforms:
            print("Excluding %s from release" % target_name)
            continue

        if options.official_only:
            toolchains = (getattr(TARGET_MAP[target_name], 'default_toolchain', 'ARM'),)
        else:
            toolchains = toolchain_list

        if options.toolchains:
            print "Only building using the following toolchains: %s" % (options.toolchains)
            toolchainSet = set(toolchains)
            toolchains = toolchainSet and set((options.toolchains).split(','))


        cur_target_build_report = { "target": target_name, "passing": [], "failing": [], "skipped": []}

        for toolchain in toolchains:
            id = "%s::%s" % (target_name, toolchain)
            try:
                built_mbed_lib = build_mbed_libs(TARGET_MAP[target_name], toolchain, verbose=options.verbose, jobs=options.jobs)

                if built_mbed_lib:
                    successes.append(id)
                    cur_target_build_report["passing"].append({ "toolchain": toolchain })
                else:
                    skips.append(id)
                    cur_target_build_report["skipped"].append({ "toolchain": toolchain })


            except Exception, e:
                failures.append(id)
                cur_target_build_report["failing"].append({ "toolchain": toolchain })
                print e

        if len(toolchains) > 0:
            build_report.append(cur_target_build_report)

    # Write summary of the builds

    if options.report_build_file_name:
        write_build_report(build_report, 'library_build/report.html', options.report_build_file_name)

    print "\n\nCompleted in: (%.2f)s" % (time() - start)

    if successes:
        print "\n\nBuild successes:"
        print "\n".join(["  * %s" % s for s in successes])

    if skips:
        print "\n\nBuild skips:"
        print "\n".join(["  * %s" % s for s in skips])

    if failures:
        print "\n\nBuild failures:"
        print "\n".join(["  * %s" % f for f in failures])
        sys.exit(1)<|MERGE_RESOLUTION|>--- conflicted
+++ resolved
@@ -48,12 +48,8 @@
     ('XADOW_M0',     ('ARM', 'uARM','GCC_ARM','GCC_CR')),
     ('ARCH_GPRS',    ('ARM', 'uARM', 'GCC_ARM', 'GCC_CR', 'IAR')),
     ('LPC4337',      ('ARM',)),
-<<<<<<< HEAD
     ('LPC11U37H_401', ('ARM', 'uARM','GCC_ARM','GCC_CR')),
-=======
-    ('LPC11U37H_401', ('ARM', 'uARM','GCC_ARM','GCC_CR', 'IAR')),
     ('MICRONFCBOARD', ('ARM', 'uARM','GCC_ARM')),
->>>>>>> 983fdafb
 
     ('KL05Z',        ('ARM', 'uARM', 'GCC_ARM', 'IAR')),
     ('KL25Z',        ('ARM', 'GCC_ARM', 'IAR')),
