--- conflicted
+++ resolved
@@ -93,87 +93,6 @@
      */
     nsapi_error_t bind(const char *address, uint16_t port);
 
-<<<<<<< HEAD
-    /** Bind the socket to a specific address and port on which to receive
-     *  data. If the IP address is zeroed, only the port is bound.
-     *
-     *  @param address  Local SocketAddress to bind, which includes the address and port.
-     *  @return         0 on success, negative error code on failure (@see nsapi_types.h).
-     */
-    virtual nsapi_error_t bind(const SocketAddress &address);
-
-    /** Set blocking or nonblocking mode of the socket.
-     *
-     *  Initially all sockets are in blocking mode. In nonblocking mode,
-     *  blocking operations, such as send/recv/accept, return
-     *  NSAPI_ERROR_WOULD_BLOCK if they cannot continue.
-     *
-     *  @note set_blocking(false) is equivalent to set_timeout(-1) and
-     *  set_blocking(true) is equivalent to set_timeout(0).
-     *
-     *  @param blocking Use true for blocking mode, false for nonblocking mode.
-     */
-    virtual void set_blocking(bool blocking);
-
-    /** Set timeout on blocking socket operations.
-     *
-     *  Initially all sockets have unbounded timeouts. NSAPI_ERROR_WOULD_BLOCK
-     *  is returned if a blocking operation takes longer than the specified
-     *  timeout. A timeout of 0 removes the timeout from the socket. A negative
-     *  value give the socket an unbounded timeout.
-     *
-     *  @note set_timeout(0) is equivalent to set_blocking(false) and
-     *  set_timeout(-1) is equivalent to set_blocking(true).
-     *
-     *  @param timeout  Timeout in milliseconds.
-     */
-    virtual void set_timeout(int timeout);
-
-    /** Pass stack-specific options to the underlying stack using stack-specific
-     *  level and option names, or request generic options using levels from nsapi_socket_level_t.
-     *
-     *  For unsupported options, NSAPI_ERROR_UNSUPPORTED is returned,
-     *  and the socket is unmodified.
-     *
-     *  @param level    Stack-specific protocol level or nsapi_socket_level_t.
-     *  @param optname  Level-specific option name.
-     *  @param optval   Option value.
-     *  @param optlen   Length of the option value.
-     *  @return         0 on success, negative error code on failure (@see nsapi_types.h).
-     */
-    virtual nsapi_error_t setsockopt(int level, int optname, const void *optval, unsigned optlen);
-
-    /** Retrieve stack-specific options from the underlying stack using
-     *  stack-specific level and option names, or request generic options
-     *  using levels from nsapi_socket_level_t.
-     *
-     *  For unsupported options, NSAPI_ERROR_UNSUPPORTED is returned,
-     *  and the socket is unmodified.
-     *
-     *  @param level    Stack-specific protocol level or nsapi_socket_level_t.
-     *  @param optname  Level-specific option name.
-     *  @param optval   Destination for option value.
-     *  @param optlen   Length of the option value.
-     *  @return         0 on success, negative error code on failure (@see nsapi_types.h).
-     */
-    virtual nsapi_error_t getsockopt(int level, int optname, void *optval, unsigned *optlen);
-
-    /** Register a callback on state change of the socket.
-     *
-     *  The specified callback is called on state changes, such as when
-     *  the socket can recv/send/accept successfully and when an error
-     *  occurs. The callback may also be called spuriously without a reason.
-     *
-     *  The callback may be called in an interrupt context and should not
-     *  perform expensive operations, such as recv/send calls.
-     *
-     *  @note This is not intended as a replacement for a poll or attach-like
-     *  asynchronous API, but rather as a building block for constructing
-     *  such functionality. The exact timing of when the registered function
-     *  is called is not guaranteed and is susceptible to change.
-     *
-     *  @param func     Function to call on state change.
-=======
     /** @copydoc Socket::bind
      */
     virtual nsapi_error_t bind(const SocketAddress &address);
@@ -195,7 +114,6 @@
     virtual nsapi_error_t getsockopt(int level, int optname, void *optval, unsigned *optlen);
 
     /** @copydoc Socket::sigio
->>>>>>> 2bab24ff
      */
     virtual void sigio(mbed::Callback<void()> func);
 
